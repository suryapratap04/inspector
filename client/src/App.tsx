--- conflicted
+++ resolved
@@ -12,11 +12,11 @@
   ListPromptsResultSchema,
   ListResourcesResultSchema,
   ListResourceTemplatesResultSchema,
-  Request,
   ListRootsRequestSchema,
   ListToolsResultSchema,
   ProgressNotificationSchema,
   ReadResourceResultSchema,
+  Request,
   Resource,
   ResourceTemplate,
   Result,
@@ -25,20 +25,12 @@
   Tool,
 } from "@modelcontextprotocol/sdk/types.js";
 import { useCallback, useEffect, useRef, useState } from "react";
-<<<<<<< HEAD
 
 import {
+  Notification,
+  StdErrNotification,
   StderrNotificationSchema,
-  StdErrNotification,
-  Notification,
 } from "./lib/notificationTypes";
-
-// Add dark mode class based on system preference
-if (window.matchMedia("(prefers-color-scheme: dark)").matches) {
-  document.documentElement.classList.add("dark");
-}
-=======
->>>>>>> 668448b0
 
 import { Tabs, TabsList, TabsTrigger } from "@/components/ui/tabs";
 import {
