--- conflicted
+++ resolved
@@ -150,13 +150,6 @@
   );
 
   const handleAddServer = useCallback(
-<<<<<<< HEAD
-    async (name: string, serverConfig: MCPJamServerConfig) => {
-      addClientLog(
-        `🔧 Adding server without auto-connect: ${name} ${JSON.stringify(serverConfig)}`,
-        "info",
-      );
-=======
     async (
       name: string,
       serverConfig: MCPJamServerConfig,
@@ -167,7 +160,6 @@
         serverConfig,
         options,
       });
->>>>>>> 1782a543
 
       // Check if there are no other servers BEFORE adding the new one
       const shouldSelectNewServer =
@@ -271,14 +263,15 @@
     [connectionState, serverState, addClientLog],
   );
 
-<<<<<<< HEAD
   const handleSaveClient = useCallback(
     async (config: MCPJamServerConfig) => {
       if (!serverState.clientFormName.trim()) return;
 
       try {
         if (serverState.isCreatingClient) {
-          await handleAddServer(serverState.clientFormName, config);
+          await handleAddServer(serverState.clientFormName, config, {
+            autoConnect: true,
+          });
         } else if (serverState.editingClientName) {
           // Check if the server name has changed
           const oldServerName = serverState.editingClientName;
@@ -294,7 +287,9 @@
             await handleRemoveServer(oldServerName);
 
             // Add the server with the new name
-            await handleAddServer(newServerName, config);
+            await handleAddServer(newServerName, config, {
+              autoConnect: true,
+            });
 
             // Update the selected server name if the changed server was selected
             if (serverState.selectedServerName === oldServerName) {
@@ -303,38 +298,6 @@
           } else {
             // Server name hasn't changed - just update the configuration
             await handleUpdateServer(serverState.editingClientName, config);
-=======
-  const handleSaveClient = useCallback(async (config: MCPJamServerConfig) => {
-    if (!serverState.clientFormName.trim()) return;
-
-    try {
-      if (serverState.isCreatingClient) {
-        await handleAddServer(serverState.clientFormName, config, {
-          autoConnect: true,
-        });
-      } else if (serverState.editingClientName) {
-        // Check if the server name has changed
-        const oldServerName = serverState.editingClientName;
-        const newServerName = serverState.clientFormName.trim();
-
-        if (oldServerName !== newServerName) {
-          // Server name has changed - remove old and add new
-          console.log(
-            `🔄 Server name changed from "${oldServerName}" to "${newServerName}"`,
-          );
-
-          // Remove the old server
-          await handleRemoveServer(oldServerName);
-
-          // Add the server with the new name
-          await handleAddServer(newServerName, config, {
-            autoConnect: true,
-          });
-
-          // Update the selected server name if the changed server was selected
-          if (serverState.selectedServerName === oldServerName) {
-            serverState.setSelectedServerName(newServerName);
->>>>>>> 1782a543
           }
         }
         serverState.handleCancelClientForm();
@@ -360,14 +323,10 @@
       // Create clients individually to handle failures gracefully
       for (const client of clients) {
         try {
-<<<<<<< HEAD
-          await handleAddServer(client.name, client.config);
-=======
           console.log(`🔧 Creating client: "${client.name}"`);
           await handleAddServer(client.name, client.config, {
             autoConnect: false,
           });
->>>>>>> 1782a543
           results.success.push(client.name);
           addClientLog(
             `✅ Successfully created client: "${client.name}"`,
@@ -643,20 +602,14 @@
 
       // Add the server first
       try {
-<<<<<<< HEAD
-        await handleAddServer(finalServerName, serverConfig);
-        serverState.setSelectedServerName(finalServerName);
-        await connectionState.connectServer(finalServerName);
-=======
         await handleAddServer(finalServerName, serverConfig, {
           autoConnect: true,
         });
->>>>>>> 1782a543
       } catch (error) {
         console.error("Failed to connect OAuth server:", error);
       }
     },
-    [serverState, handleAddServer, connectionState],
+    [serverState, handleAddServer],
   );
 
   const onOAuthDebugConnect = useCallback(
